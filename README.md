--- conflicted
+++ resolved
@@ -41,15 +41,11 @@
 
 `pip install -r requirements.txt`
 
-<<<<<<< HEAD
 [Note: Because sometimes newer versions of packages (e.g. `sktime`) break backward compatibility with previous versions or other packages, 
 if you are encountering issues, you can instead use `failsafe_requirements.txt`, which contains specific versions 
 of packages tested to work with this codebase.] 
 
 ### Get data from TS Archive
-=======
-\[Note: Because sometimes newer versions of packages break backward compatibility with previous versions or other packages, instead or `requirements.txt` you can use `failsafe_requirements.txt` to use the versions which have been tested to work with this codebase.\] 
->>>>>>> fe3b539c
 
 Download dataset files and place them in separate directories, one for regression and one for classification.
 
